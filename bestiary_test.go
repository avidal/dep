--- conflicted
+++ resolved
@@ -816,14 +816,11 @@
 	}
 
 	fixtures = append(fixtures, fix)
-<<<<<<< HEAD
 
 	for k, f := range fixtures {
 		f.rm = computeReachMap(f.ds)
 		fixtures[k] = f
 	}
-=======
->>>>>>> 5a0e639a
 }
 
 type depspecSourceManager struct {
