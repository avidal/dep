--- conflicted
+++ resolved
@@ -33,16 +33,5 @@
 deploy: false
 
 test_script:
-<<<<<<< HEAD
-  - go build
-  - go test .
-  - go test ./cmd/dep
-  - go test ./internal/fs
-  - go test ./internal/gps
-  - go test ./internal/gps/internal
-  - go test ./internal/gps/pkgtree
-  - go test ./test
-=======
   - go build github.com/golang/dep/cmd/dep
-  - for /f "" %%G in ('go list github.com/golang/dep/... ^| find /i /v "/vendor/"') do @go test %%G
->>>>>>> 070b7619
+  - for /f "" %%G in ('go list github.com/golang/dep/... ^| find /i /v "/vendor/"') do @go test %%G