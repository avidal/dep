// Copyright 2016 The Go Authors. All rights reserved.
// Use of this source code is governed by a BSD-style
// license that can be found in the LICENSE file.

package main

import (
	"encoding/hex"
	"flag"
	"os"
	"path/filepath"
	"strings"
	"sync"
	"time"

	"github.com/golang/dep"
	"github.com/golang/dep/internal"
	fb "github.com/golang/dep/internal/feedback"
	"github.com/golang/dep/internal/gps"
	"github.com/golang/dep/internal/gps/pkgtree"
	"github.com/pkg/errors"
)

const initShortHelp = `Initialize a new project with manifest and lock files`
const initLongHelp = `
Initialize the project at filepath root by parsing its dependencies, writing
manifest and lock files, and vendoring the dependencies. If root isn't
specified, use the current directory.

The version of each dependency will reflect the current state of the GOPATH. If
a dependency doesn't exist in the GOPATH, a version will be selected from the
versions available from the upstream source per the following algorithm:

 - Tags conforming to semver (sorted by semver rules)
 - Default branch(es) (sorted lexicographically)
 - Non-semver tags (sorted lexicographically)

A Gopkg.toml file will be written with inferred version constraints for all
direct dependencies. Gopkg.lock will be written with precise versions, and
vendor/ will be populated with the precise versions written to Gopkg.lock.
`

func (cmd *initCommand) Name() string      { return "init" }
func (cmd *initCommand) Args() string      { return "[root]" }
func (cmd *initCommand) ShortHelp() string { return initShortHelp }
func (cmd *initCommand) LongHelp() string  { return initLongHelp }
func (cmd *initCommand) Hidden() bool      { return false }

func (cmd *initCommand) Register(fs *flag.FlagSet) {
	fs.BoolVar(&cmd.noExamples, "no-examples", false, "don't include example in Gopkg.toml")
}

type initCommand struct {
	noExamples bool
}

func trimPathPrefix(p1, p2 string) string {
	if internal.HasFilepathPrefix(p1, p2) {
		return p1[len(p2):]
	}
	return p1
}

func (cmd *initCommand) Run(ctx *dep.Ctx, args []string) error {
	if len(args) > 1 {
		return errors.Errorf("too many args (%d)", len(args))
	}

	var root string
	if len(args) <= 0 {
		root = ctx.WorkingDir
	} else {
		root = args[0]
		if !filepath.IsAbs(args[0]) {
			root = filepath.Join(ctx.WorkingDir, args[0])
		}
		if err := os.MkdirAll(root, os.FileMode(0777)); err != nil {
			return errors.Errorf("unable to create directory %s , err %v", root, err)
		}
	}

	mf := filepath.Join(root, dep.ManifestName)
	lf := filepath.Join(root, dep.LockName)
	vpath := filepath.Join(root, "vendor")

	mok, err := dep.IsRegular(mf)
	if err != nil {
		return err
	}
	if mok {
		return errors.Errorf("manifest already exists: %s", mf)
	}
	// Manifest file does not exist.

	lok, err := dep.IsRegular(lf)
	if err != nil {
		return err
	}
	if lok {
		return errors.Errorf("invalid state: manifest %q does not exist, but lock %q does", mf, lf)
	}

	cpr, err := ctx.SplitAbsoluteProjectRoot(root)
	if err != nil {
		return errors.Wrap(err, "determineProjectRoot")
	}
	if ctx.Loggers.Verbose {
		ctx.Loggers.Err.Printf("dep: Finding dependencies for %q...\n", cpr)
	}
	pkgT, err := pkgtree.ListPackages(root, cpr)
	if err != nil {
		return errors.Wrap(err, "gps.ListPackages")
	}
	if ctx.Loggers.Verbose {
		ctx.Loggers.Err.Printf("dep: Found %d dependencies.\n", len(pkgT.Packages))
	}
	sm, err := ctx.SourceManager()
	if err != nil {
		return errors.Wrap(err, "getSourceManager")
	}
	sm.UseDefaultSignalHandling()
	defer sm.Release()

	ctx.Loggers.Err.Println("Searching GOPATH for projects...")
	pd, err := getProjectData(ctx, pkgT, cpr, sm)
	if err != nil {
		return err
	}
	m := &dep.Manifest{
		Constraints: pd.constraints,
	}

	// Make an initial lock from what knowledge we've collected about the
	// versions on disk
	l := &dep.Lock{
		P: make([]gps.LockedProject, 0, len(pd.ondisk)),
	}

	for pr, v := range pd.ondisk {
		// That we have to chop off these path prefixes is a symptom of
		// a problem in gps itself
		pkgs := make([]string, 0, len(pd.dependencies[pr]))
		prslash := string(pr) + "/"
		for _, pkg := range pd.dependencies[pr] {
			if pkg == string(pr) {
				pkgs = append(pkgs, ".")
			} else {
				pkgs = append(pkgs, trimPathPrefix(pkg, prslash))
			}
		}

		l.P = append(l.P, gps.NewLockedProject(
			gps.ProjectIdentifier{ProjectRoot: pr}, v, pkgs),
		)
	}

	ctx.Loggers.Err.Println("Using network for remaining projects...")
	// Copy lock before solving. Use this to separate new lock projects from soln
	copyLock := *l

	// Run solver with project versions found on disk
	if ctx.Loggers.Verbose {
		ctx.Loggers.Err.Println("dep: Solving...")
	}
	params := gps.SolveParameters{
		RootDir:         root,
		RootPackageTree: pkgT,
		Manifest:        m,
		Lock:            l,
		ProjectAnalyzer: dep.Analyzer{},
	}

	if ctx.Loggers.Verbose {
		params.TraceLogger = ctx.Loggers.Err
	}

	s, err := gps.Prepare(params, sm)
	if err != nil {
		return errors.Wrap(err, "prepare solver")
	}

	soln, err := s.Solve()
	if err != nil {
		handleAllTheFailuresOfTheWorld(err)
		return err
	}
<<<<<<< HEAD
	l = dep.LockFromSolution(soln)

	// Iterate through the new projects in solved lock and add them to manifest
	// if direct deps and log feedback for all the new projects.
	for _, x := range l.Projects() {
		pr := x.Ident().ProjectRoot
		newProject := true
		// Check if it's a new project, not in the old lock
		for _, y := range copyLock.Projects() {
			if pr == y.Ident().ProjectRoot {
				newProject = false
			}
		}
		if newProject {
			// Check if it's in notondisk project map. These are direct deps, should
			// be added to manifest.
			if _, ok := pd.notondisk[pr]; ok {
				m.Dependencies[pr] = getProjectPropertiesFromVersion(x.Version())
				feedback(x.Version(), pr, fb.DepTypeDirect, ctx)
			} else {
				// Log feedback of transitive project
				feedback(x.Version(), pr, fb.DepTypeTransitive, ctx)
=======
	l = dep.LockFromInterface(soln)

	// Pick notondisk project constraints from solution and add to manifest
	for k, _ := range pd.notondisk {
		for _, x := range l.Projects() {
			if k == x.Ident().ProjectRoot {
				m.Constraints[k] = getProjectPropertiesFromVersion(x.Version())
				break
>>>>>>> 5cb3e51d
			}
		}
	}

	// Run gps.Prepare with appropriate constraint solutions from solve run
	// to generate the final lock memo.
	s, err = gps.Prepare(params, sm)
	if err != nil {
		return errors.Wrap(err, "prepare solver")
	}

	l.SolveMeta.Memo = s.HashInputs()

	// Pass timestamp (yyyyMMddHHmmss format) as suffix to backup name.
	vendorbak, err := dep.BackupVendor(vpath, time.Now().Format("20060102150405"))
	if err != nil {
		return err
	}
	if vendorbak != "" {
		ctx.Loggers.Err.Printf("Old vendor backed up to %v", vendorbak)
	}

	if ctx.Loggers.Verbose {
		ctx.Loggers.Err.Println("dep: Writing manifest and lock files.")
	}

	sw, err := dep.NewSafeWriter(m, nil, l, dep.VendorAlways)
	if err != nil {
		return err
	}

	if err := sw.Write(root, sm, cmd.noExamples); err != nil {
		return errors.Wrap(err, "safe write of manifest and lock")
	}

	return nil
}

// contains checks if a array of strings contains a value
func contains(a []string, b string) bool {
	for _, v := range a {
		if b == v {
			return true
		}
	}
	return false
}

// isStdLib reports whether $GOROOT/src/path should be considered
// part of the standard distribution. For historical reasons we allow people to add
// their own code to $GOROOT instead of using $GOPATH, but we assume that
// code will start with a domain name (dot in the first element).
// This was loving taken from src/cmd/go/pkg.go in Go's code (isStandardImportPath).
func isStdLib(path string) bool {
	i := strings.Index(path, "/")
	if i < 0 {
		i = len(path)
	}
	elem := path[:i]
	return !strings.Contains(elem, ".")
}

// TODO solve failures can be really creative - we need to be similarly creative
// in handling them and informing the user appropriately
func handleAllTheFailuresOfTheWorld(err error) {
}

func hasImportPathPrefix(s, prefix string) bool {
	if s == prefix {
		return true
	}
	return strings.HasPrefix(s, prefix+"/")
}

// feedback logs project constraint as feedback to the user.
func feedback(v gps.Version, pr gps.ProjectRoot, depType string, ctx *dep.Ctx) {
	rev, version, branch := gps.VersionComponentStrings(v)

	// Check if it's a valid SHA1 digest and trim to 7 characters.
	if len(rev) == 40 {
		if _, err := hex.DecodeString(rev); err == nil {
			// Valid SHA1 digest
			rev = rev[0:7]
		}
	}

	// Get LockedVersion
	var ver string
	if version != "" {
		ver = version
	} else if branch != "" {
		ver = branch
	}

	cf := &fb.ConstraintFeedback{
		LockedVersion:  ver,
		Revision:       rev,
		ProjectPath:    string(pr),
		DependencyType: depType,
	}

	// Get non-revision constraint if available
	if c := getProjectPropertiesFromVersion(v).Constraint; c != nil {
		cf.Version = c.String()
	}

	// Attach ConstraintType for direct dep based on locked version
	if cf.DependencyType == fb.DepTypeDirect {
		if cf.LockedVersion != "" {
			cf.ConstraintType = fb.ConsTypeConstraint
		} else {
			cf.ConstraintType = fb.ConsTypeHint
		}
	}

	cf.LogFeedback(ctx)
}

// getProjectPropertiesFromVersion takes a gps.Version and returns a proper
// gps.ProjectProperties with Constraint value based on the provided version.
func getProjectPropertiesFromVersion(v gps.Version) gps.ProjectProperties {
	pp := gps.ProjectProperties{}

	// extract version and ignore if it's revision only
	switch tv := v.(type) {
	case gps.PairedVersion:
		v = tv.Unpair()
	case gps.Revision:
		return pp
	}

	switch v.Type() {
	case gps.IsBranch, gps.IsVersion:
		pp.Constraint = v
	case gps.IsSemver:
		// TODO: remove "^" when https://github.com/golang/dep/issues/225 is ready.
		c, err := gps.NewSemverConstraint("^" + v.String())
		if err != nil {
			panic(err)
		}
		pp.Constraint = c
	}

	return pp
}

type projectData struct {
	constraints  gps.ProjectConstraints          // constraints that could be found
	dependencies map[gps.ProjectRoot][]string    // all dependencies (imports) found by project root
	notondisk    map[gps.ProjectRoot]bool        // projects that were not found on disk
	ondisk       map[gps.ProjectRoot]gps.Version // projects that were found on disk
}

func getProjectData(ctx *dep.Ctx, pkgT pkgtree.PackageTree, cpr string, sm gps.SourceManager) (projectData, error) {
	constraints := make(gps.ProjectConstraints)
	dependencies := make(map[gps.ProjectRoot][]string)
	packages := make(map[string]bool)
	notondisk := make(map[gps.ProjectRoot]bool)
	ondisk := make(map[gps.ProjectRoot]gps.Version)

	var syncDepGroup sync.WaitGroup
	syncDep := func(pr gps.ProjectRoot, sm gps.SourceManager) {
		if err := sm.SyncSourceFor(gps.ProjectIdentifier{ProjectRoot: pr}); err != nil {
			ctx.Loggers.Err.Printf("Unable to cache %s", pr)
		}
		syncDepGroup.Done()
	}

	rm, _ := pkgT.ToReachMap(true, true, false, nil)
	if len(rm) == 0 {
		return projectData{}, nil
	}

	if ctx.Loggers.Verbose {
		ctx.Loggers.Err.Println("dep: Building dependency graph...")
	}
	for _, ip := range rm.FlattenOmitStdLib() {
		pr, err := sm.DeduceProjectRoot(ip)
		if err != nil {
			return projectData{}, errors.Wrap(err, "sm.DeduceProjectRoot") // TODO: Skip and report ?
		}

		packages[ip] = true
		if _, has := dependencies[pr]; has {
			dependencies[pr] = append(dependencies[pr], ip)
			continue
		}
		syncDepGroup.Add(1)
		go syncDep(pr, sm)

		if ctx.Loggers.Verbose {
			ctx.Loggers.Err.Printf("dep: Found import of %q, analyzing...\n", ip)
		}

		dependencies[pr] = []string{ip}
		v, err := ctx.VersionInWorkspace(pr)
		if err != nil {
			notondisk[pr] = true
			if ctx.Loggers.Verbose {
				ctx.Loggers.Err.Printf("dep: Could not determine version for %q, omitting from generated manifest\n", pr)
			}
			continue
		}

		ondisk[pr] = v
		pp := getProjectPropertiesFromVersion(v)
		if pp.Constraint != nil || pp.Source != "" {
			constraints[pr] = pp
		}

		feedback(v, pr, fb.DepTypeDirect, ctx)
	}

	if ctx.Loggers.Verbose {
		ctx.Loggers.Err.Printf("dep: Analyzing transitive imports...\n")
	}
	// Explore the packages we've found for transitive deps, either
	// completing the lock or identifying (more) missing projects that we'll
	// need to ask gps to solve for us.
	colors := make(map[string]uint8)
	const (
		white uint8 = iota
		grey
		black
	)

	// cache of PackageTrees, so we don't parse projects more than once
	ptrees := make(map[gps.ProjectRoot]pkgtree.PackageTree)

	// depth-first traverser
	var dft func(string) error
	dft = func(pkg string) error {
		switch colors[pkg] {
		case white:
			if ctx.Loggers.Verbose {
				ctx.Loggers.Err.Printf("dep: Analyzing %q...\n", pkg)
			}
			colors[pkg] = grey

			pr, err := sm.DeduceProjectRoot(pkg)
			if err != nil {
				return errors.Wrap(err, "could not deduce project root for "+pkg)
			}

			// We already visited this project root earlier via some other
			// pkg within it, and made the decision that it's not on disk.
			// Respect that decision, and pop the stack.
			if notondisk[pr] {
				colors[pkg] = black
				return nil
			}

			ptree, has := ptrees[pr]
			if !has {
				// It's fine if the root does not exist - it indicates that this
				// project is not present in the workspace, and so we need to
				// solve to deal with this dep.
				r := filepath.Join(ctx.GOPATH, "src", string(pr))
				fi, err := os.Stat(r)
				if os.IsNotExist(err) || !fi.IsDir() {
					colors[pkg] = black
					notondisk[pr] = true
					return nil
				}

				// We know the project is on disk; the question is whether we're
				// first seeing it here, in the transitive exploration, or if it
				// was found in the initial pass on direct imports. We know it's
				// the former if there's no entry for it in the ondisk map.
				if _, in := ondisk[pr]; !in {
					v, err := ctx.VersionInWorkspace(pr)
					if err != nil {
						// Even if we know it's on disk, errors are still
						// possible when trying to deduce version. If we
						// encounter such an error, just treat the project as
						// not being on disk; the solver will work it out.
						colors[pkg] = black
						notondisk[pr] = true
						return nil
					}
					ondisk[pr] = v
					feedback(v, pr, fb.DepTypeTransitive, ctx)
				}

				ptree, err = pkgtree.ListPackages(r, string(pr))
				if err != nil {
					// Any error here other than an a nonexistent dir (which
					// can't happen because we covered that case above) is
					// probably critical, so bail out.
					return errors.Wrap(err, "gps.ListPackages")
				}
				ptrees[pr] = ptree
			}

			// Get a reachmap that includes main pkgs (even though importing
			// them is an error, what we're checking right now is simply whether
			// there's a package with go code present on disk), and does not
			// backpropagate errors (again, because our only concern right now
			// is package existence).
			rm, errmap := ptree.ToReachMap(true, false, false, nil)
			reached, ok := rm[pkg]
			if !ok {
				colors[pkg] = black
				// not on disk...
				notondisk[pr] = true
				return nil
			}
			if _, ok := errmap[pkg]; ok {
				// The package is on disk, but contains some errors.
				colors[pkg] = black
				return nil
			}

			if deps, has := dependencies[pr]; has {
				if !contains(deps, pkg) {
					dependencies[pr] = append(deps, pkg)
				}
			} else {
				dependencies[pr] = []string{pkg}
				syncDepGroup.Add(1)
				go syncDep(pr, sm)
			}

			// recurse
			for _, rpkg := range reached.External {
				if isStdLib(rpkg) {
					continue
				}

				err := dft(rpkg)
				if err != nil {
					// Bubble up any errors we encounter
					return err
				}
			}

			colors[pkg] = black
		case grey:
			return errors.Errorf("Import cycle detected on %s", pkg)
		}
		return nil
	}

	// run the depth-first traversal from the set of immediate external
	// package imports we found in the current project
	for pkg := range packages {
		err := dft(pkg)
		if err != nil {
			return projectData{}, err // already errors.Wrap()'d internally
		}
	}

	syncDepGroup.Wait()

	pd := projectData{
		constraints:  constraints,
		dependencies: dependencies,
		notondisk:    notondisk,
		ondisk:       ondisk,
	}
	return pd, nil
}<|MERGE_RESOLUTION|>--- conflicted
+++ resolved
@@ -184,7 +184,6 @@
 		handleAllTheFailuresOfTheWorld(err)
 		return err
 	}
-<<<<<<< HEAD
 	l = dep.LockFromSolution(soln)
 
 	// Iterate through the new projects in solved lock and add them to manifest
@@ -202,21 +201,11 @@
 			// Check if it's in notondisk project map. These are direct deps, should
 			// be added to manifest.
 			if _, ok := pd.notondisk[pr]; ok {
-				m.Dependencies[pr] = getProjectPropertiesFromVersion(x.Version())
+				m.Constraints[pr] = getProjectPropertiesFromVersion(x.Version())
 				feedback(x.Version(), pr, fb.DepTypeDirect, ctx)
 			} else {
 				// Log feedback of transitive project
 				feedback(x.Version(), pr, fb.DepTypeTransitive, ctx)
-=======
-	l = dep.LockFromInterface(soln)
-
-	// Pick notondisk project constraints from solution and add to manifest
-	for k, _ := range pd.notondisk {
-		for _, x := range l.Projects() {
-			if k == x.Ident().ProjectRoot {
-				m.Constraints[k] = getProjectPropertiesFromVersion(x.Version())
-				break
->>>>>>> 5cb3e51d
 			}
 		}
 	}
