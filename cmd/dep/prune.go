--- conflicted
+++ resolved
@@ -60,14 +60,8 @@
 	params := p.MakeParams()
 	params.RootPackageTree = ptree
 
-<<<<<<< HEAD
 	if loggers.Verbose {
-		params.Trace = true
 		params.TraceLogger = loggers.Err
-=======
-	if *verbose {
-		params.TraceLogger = log.New(os.Stderr, "", 0)
->>>>>>> 4c5e4592
 	}
 
 	s, err := gps.Prepare(params, sm)
