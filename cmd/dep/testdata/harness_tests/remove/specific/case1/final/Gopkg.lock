
[[projects]]
  name = "github.com/sdboyer/deptest"
  packages = ["."]
  revision = "ff2948a2ac8f538c4ecd55962e919d1e13e74baf"
  version = "v1.0.0"

[[projects]]
  name = "github.com/sdboyer/deptestdos"
  packages = ["."]
  revision = "a0196baa11ea047dd65037287451d36b861b00ea"

[solve-meta]
  analyzer-name = "dep"
  analyzer-version = 1
<<<<<<< HEAD
  inputs-hash = "722f8e1427ab6d4dd1bc92376e4ce41ba6034a74e283a3fe4d65c7c838c7e0d2"
=======
  inputs-digest = "d414dbf5fc668c1085effa68372d02e54b23d058cc66f9fd19ba094c6a946d9b"
>>>>>>> 0081879b
  solver-name = "gps-cdcl"
  solver-version = 1<|MERGE_RESOLUTION|>--- conflicted
+++ resolved
@@ -13,10 +13,6 @@
 [solve-meta]
   analyzer-name = "dep"
   analyzer-version = 1
-<<<<<<< HEAD
-  inputs-hash = "722f8e1427ab6d4dd1bc92376e4ce41ba6034a74e283a3fe4d65c7c838c7e0d2"
-=======
-  inputs-digest = "d414dbf5fc668c1085effa68372d02e54b23d058cc66f9fd19ba094c6a946d9b"
->>>>>>> 0081879b
+  inputs-digest = "722f8e1427ab6d4dd1bc92376e4ce41ba6034a74e283a3fe4d65c7c838c7e0d2"
   solver-name = "gps-cdcl"
   solver-version = 1