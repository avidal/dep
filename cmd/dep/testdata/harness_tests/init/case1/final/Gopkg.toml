--- conflicted
+++ resolved
@@ -1,11 +1,4 @@
 
 [[dependencies]]
   name = "github.com/sdboyer/deptest"
-<<<<<<< HEAD
-  version = "^0.8.0"
-
-[[dependencies]]
-  name = "github.com/sdboyer/deptestdos"
-=======
-  version = ">=0.8.0, <1.0.0"
->>>>>>> 28792060
+  version = "^0.8.0"